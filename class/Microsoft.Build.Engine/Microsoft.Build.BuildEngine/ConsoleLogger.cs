//
// ConsoleLogger.cs: Outputs to the console
//
// Author:
//   Marek Sieradzki (marek.sieradzki@gmail.com)
// 
// (C) 2005 Marek Sieradzki
//
// Permission is hereby granted, free of charge, to any person obtaining
// a copy of this software and associated documentation files (the
// "Software"), to deal in the Software without restriction, including
// without limitation the rights to use, copy, modify, merge, publish,
// distribute, sublicense, and/or sell copies of the Software, and to
// permit persons to whom the Software is furnished to do so, subject to
// the following conditions:
//
// The above copyright notice and this permission notice shall be
// included in all copies or substantial portions of the Software.
//
// THE SOFTWARE IS PROVIDED "AS IS", WITHOUT WARRANTY OF ANY KIND,
// EXPRESS OR IMPLIED, INCLUDING BUT NOT LIMITED TO THE WARRANTIES OF
// MERCHANTABILITY, FITNESS FOR A PARTICULAR PURPOSE AND
// NONINFRINGEMENT. IN NO EVENT SHALL THE AUTHORS OR COPYRIGHT HOLDERS BE
// LIABLE FOR ANY CLAIM, DAMAGES OR OTHER LIABILITY, WHETHER IN AN ACTION
// OF CONTRACT, TORT OR OTHERWISE, ARISING FROM, OUT OF OR IN CONNECTION
// WITH THE SOFTWARE OR THE USE OR OTHER DEALINGS IN THE SOFTWARE.

#if NET_2_0

using System;
using System.Runtime.InteropServices;
using System.Collections;
using System.Collections.Generic;
using System.IO;
using System.Linq;
using System.Security;
using System.Text;
using Microsoft.Build.Framework;

namespace Microsoft.Build.BuildEngine {
	public class ConsoleLogger : ILogger {
	
		string		parameters;
		int		indent;
		LoggerVerbosity	verbosity;
		WriteHandler	writeHandler;
		int		errorCount;
		int		warningCount;
		DateTime		buildStart;
		bool		performanceSummary;
		bool		showSummary;
		bool		skipProjectStartedText;
		List<string> errors, warnings;
		bool		projectFailed;
		ConsoleColor errorColor, warningColor, eventColor, messageColor, highMessageColor;
		ColorSetter colorSet;
		ColorResetter colorReset;
		bool no_message_color, use_colors;
		bool noItemAndPropertyList;

		List<BuildStatusEventArgs> events;
		Dictionary<string, List<string>> errorsTable;
		Dictionary<string, List<string>> warningsTable;
		SortedDictionary<string, PerfInfo> targetPerfTable, tasksPerfTable;
		string current_events_string;
		
		public ConsoleLogger ()
			: this (LoggerVerbosity.Normal, null, null, null)
		{
		}

		public ConsoleLogger (LoggerVerbosity verbosity)
			: this (LoggerVerbosity.Normal, null, null, null)
		{
		}
		
		public ConsoleLogger (LoggerVerbosity verbosity,
				      WriteHandler write,
				      ColorSetter colorSet,
				      ColorResetter colorReset)
		{
			this.verbosity = verbosity;
			this.indent = 0;
			this.errorCount = 0;
			this.warningCount = 0;
			if (write == null)
				this.writeHandler += new WriteHandler (WriteHandlerFunction);
			else
				this.writeHandler += write;
			this.performanceSummary = false;
			this.showSummary = true;
			this.skipProjectStartedText = false;
			errors = new List<string> ();
			warnings = new List<string> ();
			this.colorSet = colorSet;
			this.colorReset = colorReset;

			events = new List<BuildStatusEventArgs> ();
			errorsTable = new Dictionary<string, List<string>> ();
			warningsTable = new Dictionary<string, List<string>> ();
			targetPerfTable = new SortedDictionary<string, PerfInfo> ();
			tasksPerfTable = new SortedDictionary<string, PerfInfo> ();

			//defaults
			errorColor = ConsoleColor.DarkRed;
			warningColor = ConsoleColor.DarkYellow;
			eventColor = ConsoleColor.DarkCyan;
			messageColor = ConsoleColor.DarkGray;
			highMessageColor = ConsoleColor.White;

			// if message color is not set via the env var,
			// then don't use any color for it.
			no_message_color = true;

			use_colors = false;
			if (colorSet == null || colorReset == null)
				return;

			// color support
			string config = Environment.GetEnvironmentVariable ("XBUILD_COLORS");
			if (config == null) {
				use_colors = true;
				return;
			}

			if (config == "disable")
				return;

			use_colors = true;
			string [] pairs = config.Split (new char[] {','}, StringSplitOptions.RemoveEmptyEntries);
			foreach (string pair in pairs) {
				string [] parts = pair.Split (new char[] {'='}, StringSplitOptions.RemoveEmptyEntries);
				if (parts.Length != 2)
					continue;

				if (parts [0] == "errors")
					TryParseConsoleColor (parts [1], ref errorColor);
				else if (parts [0] == "warnings")
					TryParseConsoleColor (parts [1], ref warningColor);
				else if (parts [0] == "events")
					TryParseConsoleColor (parts [1], ref eventColor);
				else if (parts [0] == "messages") {
					if (TryParseConsoleColor (parts [1], ref messageColor)) {
						highMessageColor = GetBrightColorFor (messageColor);
						no_message_color = false;
					}
				}
			}
		}

		bool TryParseConsoleColor (string color_str, ref ConsoleColor color)
		{
			switch (color_str.ToLower ()) {
			case "black": color = ConsoleColor.Black; break;

			case "blue": color = ConsoleColor.DarkBlue; break;
			case "green": color = ConsoleColor.DarkGreen; break;
			case "cyan": color = ConsoleColor.DarkCyan; break;
			case "red": color = ConsoleColor.DarkRed; break;
			case "magenta": color = ConsoleColor.DarkMagenta; break;
			case "yellow": color = ConsoleColor.DarkYellow; break;
			case "grey": color = ConsoleColor.DarkGray; break;

			case "brightgrey": color = ConsoleColor.Gray; break;
			case "brightblue": color = ConsoleColor.Blue; break;
			case "brightgreen": color = ConsoleColor.Green; break;
			case "brightcyan": color = ConsoleColor.Cyan; break;
			case "brightred": color = ConsoleColor.Red; break;
			case "brightmagenta": color = ConsoleColor.Magenta; break;
			case "brightyellow": color = ConsoleColor.Yellow; break;

			case "white":
			case "brightwhite": color = ConsoleColor.White; break;
			default: return false;
			}

			return true;
		}

		ConsoleColor GetBrightColorFor (ConsoleColor color)
		{
			switch (color) {
			case ConsoleColor.DarkBlue: return ConsoleColor.Blue;
			case ConsoleColor.DarkGreen: return ConsoleColor.Green;
			case ConsoleColor.DarkCyan: return ConsoleColor.Cyan;
			case ConsoleColor.DarkRed: return ConsoleColor.Red;
			case ConsoleColor.DarkMagenta: return ConsoleColor.Magenta;
			case ConsoleColor.DarkYellow: return ConsoleColor.Yellow;
			case ConsoleColor.DarkGray: return ConsoleColor.Gray;
			case ConsoleColor.Gray: return ConsoleColor.White;

			default: return color;
			}
		}
		
		public void ApplyParameter (string parameterName,
					    string parameterValue)
		{
			// FIXME: what we should do here? in msbuild it isn't
			// changing "parameters" property
		}

		public virtual void Initialize (IEventSource eventSource)
		{
                        eventSource.BuildStarted +=  new BuildStartedEventHandler (BuildStartedHandler);
                        eventSource.BuildFinished += new BuildFinishedEventHandler (BuildFinishedHandler);
                        eventSource.ProjectStarted += new ProjectStartedEventHandler (ProjectStartedHandler);
                        eventSource.ProjectFinished += new ProjectFinishedEventHandler (ProjectFinishedHandler);
                        eventSource.TargetStarted += new TargetStartedEventHandler (TargetStartedHandler);
                        eventSource.TargetFinished += new TargetFinishedEventHandler (TargetFinishedHandler);
                        eventSource.TaskStarted += new TaskStartedEventHandler (TaskStartedHandler);
                        eventSource.TaskFinished += new TaskFinishedEventHandler (TaskFinishedHandler);
                        eventSource.MessageRaised += new BuildMessageEventHandler (MessageHandler);
                        eventSource.WarningRaised += new BuildWarningEventHandler (WarningHandler);
                        eventSource.ErrorRaised += new BuildErrorEventHandler (ErrorHandler);
		}
		
		public void BuildStartedHandler (object sender, BuildStartedEventArgs args)
		{
			if (IsVerbosityGreaterOrEqual (LoggerVerbosity.Normal)) {
				WriteLine (String.Empty);
				WriteLine (String.Format ("Build started {0}.", args.Timestamp));
				WriteLine ("__________________________________________________");
			}
			buildStart = args.Timestamp;

			PushEvent (args);
		}
		
		public void BuildFinishedHandler (object sender, BuildFinishedEventArgs args)
		{
			if (!IsVerbosityGreaterOrEqual (LoggerVerbosity.Normal)) {
				PopEvent ();
				return;
			}

<<<<<<< HEAD
=======
			TimeSpan timeElapsed = args.Timestamp - buildStart;
			if (performanceSummary || verbosity == LoggerVerbosity.Diagnostic)
				DumpPerformanceSummary ();

>>>>>>> 8ea7e59d
			if (args.Succeeded == true && !projectFailed) {
				WriteLine ("Build succeeded.");
			} else {
				WriteLine ("Build FAILED.");
			}
			if (warnings.Count > 0) {
				WriteLine (Environment.NewLine + "Warnings:");
				SetColor (warningColor);

				WriteLine (String.Empty);
				foreach (KeyValuePair<string, List<string>> pair in warningsTable) {
					if (!String.IsNullOrEmpty (pair.Key))
						WriteLine (pair.Key);

					string indent_str = String.IsNullOrEmpty (pair.Key) ? String.Empty : "\t";
					foreach (string msg in pair.Value)
						WriteLine (String.Format ("{0}{1}", indent_str, msg));

					WriteLine (String.Empty);
				}

				ResetColor ();
			}

			if (errors.Count > 0) {
				WriteLine ("Errors:");
				SetColor (errorColor);

				WriteLine (String.Empty);
				foreach (KeyValuePair<string, List<string>> pair in errorsTable) {
					if (!String.IsNullOrEmpty (pair.Key))
						WriteLine (pair.Key);

					string indent_str = String.IsNullOrEmpty (pair.Key) ? String.Empty : "\t";
					foreach (string msg in pair.Value)
						WriteLine (String.Format ("{0}{1}", indent_str, msg));

					WriteLine (String.Empty);
				}
				ResetColor ();
			}

			if (showSummary == true){
				WriteLine (String.Format ("\t {0} Warning(s)", warningCount));
				WriteLine (String.Format ("\t {0} Error(s)", errorCount));
				WriteLine (String.Empty);
				WriteLine (String.Format ("Time Elapsed {0}", timeElapsed));
			} 
			PopEvent ();
		}

		public void ProjectStartedHandler (object sender, ProjectStartedEventArgs args)
		{
			if (IsVerbosityGreaterOrEqual (LoggerVerbosity.Normal)) {
				SetColor (eventColor);
				WriteLine (String.Format ("Project \"{0}\" ({1} target(s)):", args.ProjectFile,
							String.IsNullOrEmpty (args.TargetNames) ? "default" : args.TargetNames));
				ResetColor ();
				WriteLine (String.Empty);
				DumpProperties (args.Properties);
				DumpItems (args.Items);
			}
			PushEvent (args);
		}
		
		public void ProjectFinishedHandler (object sender, ProjectFinishedEventArgs args)
		{
			if (IsVerbosityGreaterOrEqual (LoggerVerbosity.Normal)) {
				if (indent == 1)
					indent --;
				SetColor (eventColor);
				WriteLine (String.Format ("Done building project \"{0}\".{1}", args.ProjectFile,
							args.Succeeded ? String.Empty : "-- FAILED"));
				ResetColor ();
				WriteLine (String.Empty);
			}
			if (!projectFailed)
				// no project has failed yet, so update the flag
				projectFailed = !args.Succeeded;

			PopEvent ();
		}
		
		public void TargetStartedHandler (object sender, TargetStartedEventArgs args)
		{
			if (IsVerbosityGreaterOrEqual (LoggerVerbosity.Normal)) {
				indent++;
				SetColor (eventColor);
				WriteLine (String.Format ("Target {0}:",args.TargetName));
				ResetColor ();
			}
			PushEvent (args);
		}
		
		public void TargetFinishedHandler (object sender, TargetFinishedEventArgs args)
		{
			if (IsVerbosityGreaterOrEqual (LoggerVerbosity.Detailed) ||
					(!args.Succeeded && IsVerbosityGreaterOrEqual (LoggerVerbosity.Normal))) {
				SetColor (eventColor);
				WriteLine (String.Format ("Done building target \"{0}\" in project \"{1}\".{2}",
					args.TargetName, args.ProjectFile,
					args.Succeeded ? String.Empty : "-- FAILED"));
				ResetColor ();
				WriteLine (String.Empty);
			}
			indent--;

			PopEvent ();
		}
		
		public void TaskStartedHandler (object sender, TaskStartedEventArgs args)
		{
			if (this.verbosity == LoggerVerbosity.Detailed) {
				SetColor (eventColor);
				WriteLine (String.Format ("Task \"{0}\"",args.TaskName));
				ResetColor ();
			}
			indent++;
			PushEvent (args);
		}
		
		public void TaskFinishedHandler (object sender, TaskFinishedEventArgs args)
		{
			indent--;
			if (IsVerbosityGreaterOrEqual (LoggerVerbosity.Detailed) ||
					(!args.Succeeded && IsVerbosityGreaterOrEqual (LoggerVerbosity.Normal))) {
				SetColor (eventColor);
				if (args.Succeeded)
					WriteLine (String.Format ("Done executing task \"{0}\"", args.TaskName));
				else
					WriteLine (String.Format ("Task \"{0}\" execution -- FAILED", args.TaskName));
				ResetColor ();
			}
			PopEvent ();
		}
		
		public void MessageHandler (object sender, BuildMessageEventArgs args)
		{
			if (IsMessageOk (args)) {
				if (no_message_color) {
					WriteLine (args.Message);
				} else {
					SetColor (args.Importance == MessageImportance.High ? highMessageColor : messageColor);
					WriteLine (args.Message);
					ResetColor ();
				}
			}
		}
		
		public void WarningHandler (object sender, BuildWarningEventArgs args)
		{
			string msg = FormatWarningEvent (args);
			if (IsVerbosityGreaterOrEqual (LoggerVerbosity.Quiet)) {
				SetColor (warningColor);
				WriteLineWithoutIndent (msg);
				ResetColor ();
			}
			warnings.Add (msg);

			List<string> list = null;
			if (!warningsTable.TryGetValue (EventsAsString, out list))
				warningsTable [EventsAsString] = list = new List<string> ();
			list.Add (msg);

			warningCount++;
		}
		
		public void ErrorHandler (object sender, BuildErrorEventArgs args)
		{
			string msg = FormatErrorEvent (args);
			if (IsVerbosityGreaterOrEqual (LoggerVerbosity.Quiet)) {
				SetColor (errorColor);
				WriteLineWithoutIndent (msg);
				ResetColor ();
			}
			errors.Add (msg);

			List<string> list = null;
			if (!errorsTable.TryGetValue (EventsAsString, out list))
				errorsTable [EventsAsString] = list = new List<string> ();
			list.Add (msg);
			errorCount++;
		}
		
		[MonoTODO]
		public void CustomEventHandler (object sender, CustomBuildEventArgs args)
		{
		}

		private void WriteLine (string message)
		{
			if (indent > 0) {
				StringBuilder sb = new StringBuilder ();
				for (int i = 0; i < indent; i++)
					sb.Append ('\t');
				sb.Append (message);

				writeHandler (sb.ToString ());
			} else {
				writeHandler (message);
			}
		}

		void PushEvent (BuildStatusEventArgs args)
		{
			events.Add (args);
			current_events_string = null;
		}

		void PopEvent ()
		{
			if (performanceSummary || verbosity == LoggerVerbosity.Diagnostic) {
				var args = events [events.Count - 1];
				TargetStartedEventArgs tgt_args = args as TargetStartedEventArgs;
				if (tgt_args != null) {
					AddPerfInfo (tgt_args.TargetName, args.Timestamp, targetPerfTable);
				} else {
					TaskStartedEventArgs tsk_args = args as TaskStartedEventArgs;
					if (tsk_args != null)
						AddPerfInfo (tsk_args.TaskName, args.Timestamp, tasksPerfTable);
				}
			}

			events.RemoveAt (events.Count - 1);
			current_events_string = null;
		}

		string EventsToString ()
		{
			StringBuilder sb = new StringBuilder ();

			string last_imported_target_file = String.Empty;
			for (int i = 0; i < events.Count; i ++) {
				var args = events [i];
				ProjectStartedEventArgs pargs = args as ProjectStartedEventArgs;
				if (pargs != null) {
					sb.AppendFormat ("{0} ({1}) ->\n", pargs.ProjectFile,
							String.IsNullOrEmpty (pargs.TargetNames) ?
								"default targets" :
								pargs.TargetNames);
					last_imported_target_file = String.Empty;
					continue;
				}

				TargetStartedEventArgs targs = args as TargetStartedEventArgs;
				if (targs != null) {
					if (targs.TargetFile != targs.ProjectFile && targs.TargetFile != last_imported_target_file)
						// target from an imported file,
						// and it hasn't been mentioned as yet
						sb.AppendFormat ("{0} ", targs.TargetFile);

					last_imported_target_file = targs.TargetFile;
					sb.AppendFormat ("({0} target) ->\n", targs.TargetName);
				}
			}

			return sb.ToString ();
		}

		void AddPerfInfo (string name, DateTime start, IDictionary<string, PerfInfo> perf_table)
		{
			PerfInfo pi;
			if (!perf_table.TryGetValue (name, out pi)) {
				pi = new PerfInfo ();
				perf_table [name] = pi;
			}

			pi.Time += DateTime.Now - start;
			pi.NumberOfCalls ++;
		}

		void DumpPerformanceSummary ()
		{
			SetColor (eventColor);
			WriteLine ("Target perfomance summary:");
			ResetColor ();

			foreach (var pi in targetPerfTable.OrderBy (pair => pair.Value.Time))
				WriteLine (String.Format ("{0,10:0.000} ms  {1,-50}  {2,5} calls", pi.Value.Time.TotalMilliseconds, pi.Key, pi.Value.NumberOfCalls));

			WriteLine (String.Empty);

			SetColor (eventColor);
			WriteLine ("Tasks perfomance summary:");
			ResetColor ();

			foreach (var pi in tasksPerfTable.OrderBy (pair => pair.Value.Time))
				WriteLine (String.Format ("{0,10:0.000} ms  {1,-50}  {2,5} calls", pi.Value.Time.TotalMilliseconds, pi.Key, pi.Value.NumberOfCalls));

			WriteLine (String.Empty);
		}
		
		private void WriteLineWithoutIndent (string message)
		{
			writeHandler (message);
		}
		
		private void WriteHandlerFunction (string message)
		{
			Console.WriteLine (message);
		}

		void SetColor (ConsoleColor color)
		{
			if (use_colors)
				colorSet (color);
		}

		void ResetColor ()
		{
			if (use_colors)
				colorReset ();
		}
		
		private void ParseParameters ()
		{
			string[] splittedParameters = parameters.Split (';');
			foreach (string s in splittedParameters ) {
				switch (s) {
				case "PerformanceSummary":
					this.performanceSummary = true;
					break;
				case "NoSummary":
					this.showSummary = false;
					break;
				case "NoItemAndPropertyList":
					this.noItemAndPropertyList = true;
					break;
				default:
					throw new ArgumentException ("Invalid parameter : " + s);
				}
			}
		}
		
		public virtual void Shutdown ()
		{
		}

		static bool InEmacs = Environment.GetEnvironmentVariable ("EMACS") == "t";
		
		private string FormatErrorEvent (BuildErrorEventArgs args)
		{
			// For some reason we get an 1-char empty string as Subcategory somtimes.
			string subprefix = args.Subcategory == null || args.Subcategory == "" || args.Subcategory == " " ? "" : " ";
			string subcat = subprefix == "" ? "" : args.Subcategory;
				
			if (args.LineNumber != 0){
				if (args.ColumnNumber != 0 && !InEmacs) 
					return String.Format ("{0}({1},{2}): {3}{4}error {5}: {6}",
							      args.File, args.LineNumber, args.ColumnNumber,
							      subprefix, subcat, args.Code, args.Message);

				return String.Format ("{0}({1}): {2}{3}error {4}: {5}",
						      args.File, args.LineNumber,
						      subprefix, subcat, args.Code, args.Message);
			} else {
				return String.Format ("{0}: {1}{2}error {3}: {4}", args.File, subprefix, subcat, args.Code,
					args.Message);
			}
		}

		private string FormatWarningEvent (BuildWarningEventArgs args)
		{
			// For some reason we get an 1-char empty string as Subcategory somtimes.
			string subprefix = args.Subcategory == null || args.Subcategory == "" || args.Subcategory == " " ? "" : " ";
			string subcat = subprefix == "" ? "" : args.Subcategory;

			// FIXME: show more complicated args
			if (args.LineNumber != 0){

				if (args.ColumnNumber != 0 && !InEmacs) {
					return String.Format ("{0}({1},{2}): {3}{4}warning {5}: {6}",
							      args.File, args.LineNumber, args.ColumnNumber,
							      subprefix, subcat, args.Code, args.Message);
				}
				return String.Format ("{0}({1}): {2}{3}warning {4}: {5}",
						      args.File, args.LineNumber,
						      subprefix, subcat, args.Code, args.Message);
			} else {
				return String.Format ("{0}: {1} warning {2}: {3}", args.File, args.Subcategory, args.Code,
					args.Message);
			}
		}
		
		private bool IsMessageOk (BuildMessageEventArgs bsea)
		{
			if (bsea.Importance == MessageImportance.High && IsVerbosityGreaterOrEqual (LoggerVerbosity.Minimal)) {
				return true;
			} else if (bsea.Importance == MessageImportance.Normal && IsVerbosityGreaterOrEqual (LoggerVerbosity.Normal)) {
				return true;
			} else if (bsea.Importance == MessageImportance.Low && IsVerbosityGreaterOrEqual (LoggerVerbosity.Detailed)) {
				return true;
			} else
				return false;
		}
		
                private bool IsVerbosityGreaterOrEqual (LoggerVerbosity v)
                {
                		if (v == LoggerVerbosity.Diagnostic) {
                			return LoggerVerbosity.Diagnostic <= verbosity;
                		} else if (v == LoggerVerbosity.Detailed) {
                			return LoggerVerbosity.Detailed <= verbosity;
                		} else if (v == LoggerVerbosity.Normal) {
                			return LoggerVerbosity.Normal <= verbosity;
                		} else if (v == LoggerVerbosity.Minimal) {
                			return LoggerVerbosity.Minimal <= verbosity;
                		} else if (v == LoggerVerbosity.Quiet) {
                			return true;
                		} else
                			return false;
                }

		void DumpProperties (IEnumerable properties)
		{
			if (noItemAndPropertyList || !IsVerbosityGreaterOrEqual (LoggerVerbosity.Diagnostic))
				return;

			SetColor (eventColor);
			WriteLine ("\n");
			WriteLine ("Initial Properties:");
			ResetColor ();

			if (properties == null)
				return;

			var dict = new SortedDictionary<string, string> ();
			foreach (DictionaryEntry de in properties)
				dict [(string)de.Key] = (string)de.Value;

			foreach (KeyValuePair<string, string> pair in dict)
				WriteLine (String.Format ("{0} = {1}", pair.Key, pair.Value));
			WriteLine ("\n");
		}

		void DumpItems (IEnumerable items)
		{
			if (noItemAndPropertyList || !IsVerbosityGreaterOrEqual (LoggerVerbosity.Diagnostic) || items == null)
				return;

			SetColor (eventColor);
			WriteLine ("\n");
			WriteLine ("Initial Items:");
			ResetColor ();
			if (items == null)
				return;

			var items_table = new SortedDictionary<string, List<ITaskItem>> ();
			foreach (DictionaryEntry de in items) {
				string key = (string)de.Key;
				if (!items_table.ContainsKey (key))
					items_table [key] = new List<ITaskItem> ();

				items_table [key].Add ((ITaskItem) de.Value);
			}

			foreach (string name in items_table.Keys) {
				WriteLine (name);
				indent ++;
				foreach (ITaskItem item in items_table [name])
					WriteLine (item.ItemSpec);
				indent--;
			}
			WriteLine ("\n");
		}

		public string Parameters {
			get {
				return parameters;
			}
			set {
				if (value == null)
					throw new ArgumentNullException ();
				parameters = value;
				if (parameters != String.Empty)
					ParseParameters ();
			}
		}

		string EventsAsString {
			get {
				if (current_events_string == null)
					current_events_string = EventsToString ();
				return current_events_string;
			}
		}
		
		public bool ShowSummary {
			get { return showSummary; }
			set { showSummary = value; }
		}
		
		public bool SkipProjectStartedText {
			get { return skipProjectStartedText; }
			set { skipProjectStartedText = value; }
		}

		public LoggerVerbosity Verbosity {
			get { return verbosity;	}
			set { verbosity = value; }
		}

		protected WriteHandler WriteHandler {
			get { return writeHandler; }
			set { writeHandler = value; }
		}
	}

	class PerfInfo {
		public TimeSpan Time;
		public int NumberOfCalls;
	}
}

#endif<|MERGE_RESOLUTION|>--- conflicted
+++ resolved
@@ -234,13 +234,10 @@
 				return;
 			}
 
-<<<<<<< HEAD
-=======
 			TimeSpan timeElapsed = args.Timestamp - buildStart;
 			if (performanceSummary || verbosity == LoggerVerbosity.Diagnostic)
 				DumpPerformanceSummary ();
 
->>>>>>> 8ea7e59d
 			if (args.Succeeded == true && !projectFailed) {
 				WriteLine ("Build succeeded.");
 			} else {
