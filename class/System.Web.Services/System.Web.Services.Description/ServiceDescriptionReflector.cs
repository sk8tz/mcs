// 
// System.Web.Services.Description.ServiceDescriptionReflector.cs
//
// Author:
//   Tim Coleman (tim@timcoleman.com)
//   Lluis Sanchez Gual (lluis@ximian.com)
//
// Copyright (C) Tim Coleman, 2002
//

//
// Permission is hereby granted, free of charge, to any person obtaining
// a copy of this software and associated documentation files (the
// "Software"), to deal in the Software without restriction, including
// without limitation the rights to use, copy, modify, merge, publish,
// distribute, sublicense, and/or sell copies of the Software, and to
// permit persons to whom the Software is furnished to do so, subject to
// the following conditions:
// 
// The above copyright notice and this permission notice shall be
// included in all copies or substantial portions of the Software.
// 
// THE SOFTWARE IS PROVIDED "AS IS", WITHOUT WARRANTY OF ANY KIND,
// EXPRESS OR IMPLIED, INCLUDING BUT NOT LIMITED TO THE WARRANTIES OF
// MERCHANTABILITY, FITNESS FOR A PARTICULAR PURPOSE AND
// NONINFRINGEMENT. IN NO EVENT SHALL THE AUTHORS OR COPYRIGHT HOLDERS BE
// LIABLE FOR ANY CLAIM, DAMAGES OR OTHER LIABILITY, WHETHER IN AN ACTION
// OF CONTRACT, TORT OR OTHERWISE, ARISING FROM, OUT OF OR IN CONNECTION
// WITH THE SOFTWARE OR THE USE OR OTHER DEALINGS IN THE SOFTWARE.
//

using System.Web.Services;
using System.Xml.Serialization;
using System.Xml;
using System.Xml.Schema;
using System.Web.Services.Protocols;
using System.Web.Services.Configuration;
#if NET_2_0
using System.Collections.Generic;
using WSConfig = System.Web.Services.Configuration.WebServicesSection;
using WSProtocol = System.Web.Services.Configuration.WebServiceProtocols;
#endif

namespace System.Web.Services.Description {
	public class ServiceDescriptionReflector 
	{
		ServiceDescriptionCollection serviceDescriptions;
		Types types;

		#region Constructors
	
		public ServiceDescriptionReflector ()
		{
			types = new Types ();
			serviceDescriptions = new ServiceDescriptionCollection ();
		}
		
		#endregion // Constructors

<<<<<<< HEAD
=======
#if NET_2_0
		internal Dictionary<LogicalMethodInfo,Message> MappedMessagesIn =
			new Dictionary<LogicalMethodInfo,Message> ();
		internal Dictionary<LogicalMethodInfo,Message> MappedMessagesOut =
			new Dictionary<LogicalMethodInfo,Message> ();
#endif

>>>>>>> 2b1cc621
		#region Properties

		public XmlSchemas Schemas {
			get { return types.Schemas; }
		}

		public ServiceDescriptionCollection ServiceDescriptions {
			get { return serviceDescriptions; }
		}


		#endregion // Properties

		#region Methods

		public void Reflect (Type type, string url)
		{
			XmlSchemaExporter schemaExporter = new XmlSchemaExporter (Schemas);
			SoapSchemaExporter soapSchemaExporter = new SoapSchemaExporter (Schemas);
			
<<<<<<< HEAD
			new SoapProtocolReflector ().Reflect (this, type, url, schemaExporter, soapSchemaExporter);
			
=======
			new Soap11ProtocolReflector ().Reflect (this, type, url, schemaExporter, soapSchemaExporter);
#if NET_2_0
			new Soap12ProtocolReflector ().Reflect (this, type, url, schemaExporter, soapSchemaExporter);
#endif
>>>>>>> 2b1cc621
			if (WSConfig.IsSupported (WSProtocol.HttpGet))
				new HttpGetProtocolReflector ().Reflect (this, type, url, schemaExporter, soapSchemaExporter);
			
#if NET_1_1
			if (WSConfig.IsSupported (WSProtocol.HttpPost) || WSConfig.IsSupported (WSProtocol.HttpPostLocalhost))
#else
			if (WSConfig.IsSupported (WSProtocol.HttpPost))
#endif
				new HttpPostProtocolReflector ().Reflect (this, type, url, schemaExporter, soapSchemaExporter);
				
			int i=0;
			while (i < types.Schemas.Count) {
				if (types.Schemas[i].Items.Count == 0) types.Schemas.RemoveAt (i);
				else i++;
			}
			
			if (serviceDescriptions.Count == 1)
				serviceDescriptions[0].Types = types;
			else
			{
				foreach (ServiceDescription d in serviceDescriptions)
				{
					d.Types = new Types();
					for (int n=0; n<types.Schemas.Count; n++)
						ProtocolReflector.AddImport (d, types.Schemas[n].TargetNamespace, GetSchemaUrl (url, n));
				}
			}
		}
		
		string GetSchemaUrl (string baseUrl, int id)
		{
			return baseUrl + "?schema=" + id;
		}
		
		
		#endregion
	}
}<|MERGE_RESOLUTION|>--- conflicted
+++ resolved
@@ -57,8 +57,6 @@
 		
 		#endregion // Constructors
 
-<<<<<<< HEAD
-=======
 #if NET_2_0
 		internal Dictionary<LogicalMethodInfo,Message> MappedMessagesIn =
 			new Dictionary<LogicalMethodInfo,Message> ();
@@ -66,7 +64,6 @@
 			new Dictionary<LogicalMethodInfo,Message> ();
 #endif
 
->>>>>>> 2b1cc621
 		#region Properties
 
 		public XmlSchemas Schemas {
@@ -87,15 +84,10 @@
 			XmlSchemaExporter schemaExporter = new XmlSchemaExporter (Schemas);
 			SoapSchemaExporter soapSchemaExporter = new SoapSchemaExporter (Schemas);
 			
-<<<<<<< HEAD
-			new SoapProtocolReflector ().Reflect (this, type, url, schemaExporter, soapSchemaExporter);
-			
-=======
 			new Soap11ProtocolReflector ().Reflect (this, type, url, schemaExporter, soapSchemaExporter);
 #if NET_2_0
 			new Soap12ProtocolReflector ().Reflect (this, type, url, schemaExporter, soapSchemaExporter);
 #endif
->>>>>>> 2b1cc621
 			if (WSConfig.IsSupported (WSProtocol.HttpGet))
 				new HttpGetProtocolReflector ().Reflect (this, type, url, schemaExporter, soapSchemaExporter);
 			
